--- conflicted
+++ resolved
@@ -16,11 +16,7 @@
 	Dispose()
 }
 
-<<<<<<< HEAD
-// Geometry encapsulates a three-dimensional geometric shape.
-=======
-// Geometry is a vertex based geometry.
->>>>>>> 06440722
+// Geometry encapsulates a three-dimensional vertex-based geometry.
 type Geometry struct {
 	refcount            int             // Current number of references
 	vbos                []*gls.VBO      // Array of VBOs
