--- conflicted
+++ resolved
@@ -327,21 +327,8 @@
 	sizeEv   SizeEvent
 	cursorEv CursorEvent
 	scrollEv ScrollEvent
-<<<<<<< HEAD
+	focusEv  FocusEvent
 	lockEv   LockEvent
-
-	// Callbacks
-	onCtxMenu   js.Func
-	keyDown     js.Func
-	keyUp       js.Func
-	mouseDown   js.Func
-	mouseUp     js.Func
-	mouseMove   js.Func
-	mouseWheel  js.Func
-	winResize   js.Func
-	pointerLock js.Func
-=======
-	focusEv  FocusEvent
 
 	// Callbacks
 	onCtxMenu  js.Func
@@ -354,7 +341,7 @@
 	winResize  js.Func
 	winFocus   js.Func
 	winBlur    js.Func
->>>>>>> a2e58aba
+	mouseLock  js.Func
 }
 
 // Init initializes the WebGlCanvas singleton.
@@ -401,12 +388,12 @@
 
 	// TODO scaling/hidpi (device pixel ratio)
 
-	w.pointerLock = js.FuncOf(func(this js.Value, args []js.Value) interface{} {
+	w.mouseLock = js.FuncOf(func(this js.Value, args []js.Value) interface{} {
 		w.lockEv.Locked = doc.Get("pointerLockElement").Equal(w.canvas)
 		w.Dispatch(OnLockChange, &w.lockEv)
 		return nil
 	})
-	doc.Call("addEventListener", "pointerlockchange", w.pointerLock)
+	doc.Call("addEventListener", "pointerlockchange", w.mouseLock)
 
 	// Set up key down callback to dispatch event
 	w.keyDown = js.FuncOf(func(this js.Value, args []js.Value) interface{} {
@@ -582,12 +569,9 @@
 	w.canvas.Call("removeEventListener", "mousemove", w.mouseMove)
 	w.canvas.Call("removeEventListener", "wheel", w.mouseWheel)
 	js.Global().Get("window").Call("removeEventListener", "resize", w.winResize)
-<<<<<<< HEAD
-	js.Global().Get("document").Call("removeEventListener", "pointerlockchange", w.pointerLock)
-=======
 	js.Global().Get("window").Call("removeEventListener", "onfocus", w.winFocus)
 	js.Global().Get("window").Call("removeEventListener", "onfocus", w.winBlur)
->>>>>>> a2e58aba
+	js.Global().Get("document").Call("removeEventListener", "pointerlockchange", w.mouseLock)
 
 	// Release callbacks
 	w.onCtxMenu.Release()
@@ -598,12 +582,9 @@
 	w.mouseMove.Release()
 	w.mouseWheel.Release()
 	w.winResize.Release()
-<<<<<<< HEAD
-	w.pointerLock.Release()
-=======
 	w.winFocus.Release()
 	w.winBlur.Release()
->>>>>>> a2e58aba
+	w.mouseLock.Release()
 }
 
 // GetFramebufferSize returns the framebuffer size.
