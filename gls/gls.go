--- conflicted
+++ resolved
@@ -81,17 +81,12 @@
 	intTrue     = 1
 )
 
-<<<<<<< HEAD
 const (
 	FloatSize = int32(unsafe.Sizeof(float32(0)))
 )
 
-// New creates and returns a new instance of an GLS object
-// which encapsulates the state of an OpenGL context
-=======
 // New creates and returns a new instance of a GLS object,
 // which encapsulates the state of an OpenGL context.
->>>>>>> e629c5a8
 // This should be called only after an active OpenGL context
 // is established, such as by creating a new window.
 func New() (*GLS, error) {
